--- conflicted
+++ resolved
@@ -21,16 +21,10 @@
     logger.info("%s: %s" % (name, os.environ.get(name, "")))
 
 
-<<<<<<< HEAD
-def load_nest(config=CONFIGURED):
-    # TODO review
-    nest_path = config.nest.NEST_PATH
-=======
 def load_spiking_simulator(config=CONFIGURED.nest, logger=LOG):
 
     logger.info("Loading a NEST instance...")
     nest_path = config.NEST_PATH
->>>>>>> 93746bd2
     os.environ['NEST_INSTALL_DIR'] = nest_path
     log_path('NEST_INSTALL_DIR', logger)
     os.environ['NEST_DATA_DIR'] = os.path.join(nest_path, "share/nest")
