--- conflicted
+++ resolved
@@ -26,26 +26,7 @@
     logger.info("Loading a NEST instance...")
     nest_path = config.NEST_PATH
     os.environ['NEST_INSTALL_DIR'] = nest_path
-<<<<<<< HEAD
     os.environ['PATH'] = os.path.join(nest_path, "bin") + ":" + os.environ['PATH']
-=======
-    log_path('NEST_INSTALL_DIR', logger)
-    os.environ['NEST_DATA_DIR'] = os.path.join(nest_path, "share/nest")
-    log_path('NEST_DATA_DIR', logger)
-    os.environ['NEST_DOC_DIR'] = os.path.join(nest_path, "share/doc/nest")
-    log_path('NEST_DOC_DIR', logger)
-    os.environ['NEST_MODULE_PATH'] = os.path.join(nest_path, "lib/nest")
-    log_path('NEST_MODULE_PATH', logger)
-    os.environ['PATH'] = os.path.join(nest_path, "bin") + ":" + os.environ['PATH']
-    log_path('PATH', logger)
-    LD_LIBRARY_PATH = os.environ.get('LD_LIBRARY_PATH', '')
-    if len(LD_LIBRARY_PATH) > 0:
-        LD_LIBRARY_PATH = ":" + LD_LIBRARY_PATH
-    os.environ['LD_LIBRARY_PATH'] = os.environ['NEST_MODULE_PATH'] + LD_LIBRARY_PATH
-    log_path('LD_LIBRARY_PATH', logger)
-    os.environ['SLI_PATH'] = os.path.join(os.environ['NEST_DATA_DIR'], "sli")
-    log_path('SLI_PATH', logger)
->>>>>>> fdd906cb
 
     os.environ['NEST_PYTHON_PREFIX'] = config.PYTHON
     log_path('NEST_PYTHON_PREFIX', logger)
