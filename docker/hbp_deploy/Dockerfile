--- conflicted
+++ resolved
@@ -86,10 +86,7 @@
 RUN git clone --depth 1 https://github.com/the-virtual-brain/tvb-root.git
 ARG LAST_SHA_ROOT=LATEST
 RUN cd tvb-root; \
-<<<<<<< HEAD
-=======
-#    git pull origin tvb-multiscale-cosim --allow-unrelated-histories; \
->>>>>>> c4399297
+    git pull --allow-unrelated-histories; \
     cd tvb_library; \
     python setup.py develop; \
     cd ../tvb_framework; \
