--- conflicted
+++ resolved
@@ -39,10 +39,14 @@
 RUN git clone --depth 1 https://github.com/the-virtual-brain/tvb-data.git; \
     cd tvb-data; \
     $VENV/bin/python setup.py develop
-    
+
 RUN git clone --depth 1 https://github.com/the-virtual-brain/tvb-library.git; \
-    cd tvb-library; git pull origin neotraits_py3; \
+    cd tvb-library; \
     $VENV/bin/python setup.py develop
+
+RUN git clone --depth 1 https://github.com/the-virtual-brain/tvb-multiscale.git; \
+    cd tvb-multiscale; \
+    $VENV/bin/python setup.py develop --no-deps
 
 # Install from sources libneurosim (NEST boost dependency)
 WORKDIR $HOME/packages
@@ -93,19 +97,17 @@
 
 # Activate the right env:
 ENV PYTHONPATH=$PYTHONPATH:$VENV:${NEST_PYTHON_PREFIX}
-# Note that the following are automatically reset if NEST is imported
-# via a call to  tvb_nest.simulator_nest.nest_factory.load_nest()
 ENV NEST_DATA_DIR=${NEST_INSTALL_DIR}/share/nest
 ENV NEST_DOC_DIR=${NEST_INSTALL_DIR}/share/doc/nest
 ENV SLI_PATH=${NEST_INSTALL_DIR}/share/nest/sli
 ENV LD_LIBRARY_PATH=${LD_LIBRARY_PATH}:${NEST_MODULE_PATH}
 RUN echo "source ${VENV}/bin/activate" >> /home/docker/.bashrc
 
-# Install tvb-multiscale:
+# Install tvb-multiscale nest modules:
 WORKDIR $HOME/packages
-RUN mkdir tvb-multiscale
-COPY . tvb-multiscale/
-RUN cd tvb-multiscale; $VENV/bin/python setup.py develop --no-deps
+#RUN mkdir tvb-multiscale
+#COPY . tvb-multiscale/
+#RUN cd tvb-multiscale; $VENV/bin/python setup.py develop --no-deps
 
 ## Run the following lines in case you want to install your own NEST module with NEST models
 ENV MYMODULES_DIR=$HOME/packages/tvb-multiscale/tvb_nest/nest/modules
@@ -125,8 +127,12 @@
 # tvb42
 RUN $VENV/bin/jupyter notebook --generate-config; \
     echo "c.NotebookApp.password='sha1:12bff019c253:9daecd92c2e9bdb10b3b8a06767a74a0fe078d7c'">>/home/docker/.jupyter/jupyter_notebook_config.py
+# Activate the rights python env
+RUN echo "source $VENV/bin/activate" >> .bashrc
 
-<<<<<<< HEAD
+WORKDIR /home/docker/
+COPY docker/installation_test.py /home/docker/
+
 # For running tests
 # RUN cd $NEST; make installcheck
 # CMD cd /home/docker/packages/nestml; $VENV/bin/pytest setup.py test
@@ -139,36 +145,4 @@
 # CMD $VENV/bin/python /home/docker/packages/tvb-multiscale/tvb_nest/examples/rate_ww_ampa_nmda_gaba.py
 # CMD /bin/bash
 
-CMD $VENV/bin/jupyter notebook --ip 0.0.0.0 --no-browser --allow-root
-=======
-WORKDIR /home/docker/
-COPY docker/installation_test.py /home/docker/
-
-# Activate the rights python env
-ENV PYTHONPATH $VENV
-ENV SLI_PATH $VENV
-RUN echo "source $VENV/bin/activate" >> .bashrc
-
-#For running instalation test
-CMD $VENV/bin/python installation_test.py
-
-#For running tests
-CMD cd /home/docker/packages/tvb-multiscale; $VENV/bin/pytest tvb_nest/tests
-
-#For running tests with coverage
-#CMD $VENV/bin/pytest --cov /home/docker/packages/tvb-multiscale/tvb_nest/tests
-
-#For running jupyter notebook example
-CMD $VENV/bin/jupyter notebook --ip 0.0.0.0 --no-browser --allow-root
-
-#For running example
-#CMD $VENV/bin/python /home/docker/packages/tvb-multiscale/tvb_nest/examples/red_ww_exc_io_inh_i.py
-
-#srun -C mc --time 01:00:00 --partition=normal
-#       shifter run --mount=type=bind,source=$HOME,destination=$HOME thevirtualbrain/tvb-nest /home/docker/env/neurosci/bin/python installation_test.py
-
-#docker run -d -p 8888:8888 thevirtualbrain/tvb-nest /home/docker/env/neurosci/bin/jupyter notebook --ip 0.0.0.0 --no-browser --allow-root
-
-#docker run thevirtualbrain/tvb-nest -v /WORK/TVB/VBC/tvb-multiscale:/home/docker/packages/tvb-multiscale
-#    /home/docker/env/neurosci/bin/python /home/docker/packages/tvb-multiscale/tvb_nest/examples/red_ww_exc_io_inh_i.py
->>>>>>> 53e02dfa
+CMD $VENV/bin/jupyter notebook --ip 0.0.0.0 --no-browser --allow-root