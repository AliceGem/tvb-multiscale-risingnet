--- conflicted
+++ resolved
@@ -94,11 +94,7 @@
 
 # Install TVB specific packages
 WORKDIR $HOME/packages
-<<<<<<< HEAD
-RUN $VENV/bin/pip3 install pandas xarray jupyterlab pytest pytest-cov pytest-benchmark oct2py scikit-learn scipy elephant sqlalchemy flask; \
-=======
 RUN $VENV/bin/pip3 install pandas xarray jupyterlab pytest pytest-cov pytest-benchmark oct2py scikit-learn scipy elephant sqlalchemy; \
->>>>>>> 40c3c89f
     $VENV/bin/pip3 install --ignore-installed entrypoints
 
 RUN wget https://zenodo.org/record/3688773/files/tvb-data.zip?download=1 -O tvb_data.zip; \
