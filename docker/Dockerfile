--- conflicted
+++ resolved
@@ -28,9 +28,8 @@
 RUN python3 -m venv $VENV && python3 -m venv --system-site-packages $VENV; \
     $VENV/bin/pip3 install --upgrade pip; \
     $VENV/bin/pip3 install parameters quantities neo "django<1.9" django-tagging future hgapi gitpython sumatra nixio; \
-    $VENV/bin/pip3 install --upgrade nose ipython;
+    $VENV/bin/pip3 install --upgrade nose ipython
 # django<1.9 is needed for pynest - september 2019 - NEST 2.18
-# setuptools is needed for pynestml
 
 # Install from sources libneurosim (NEST boost dependency)
 WORKDIR $HOME/packages
@@ -137,18 +136,6 @@
 RUN $VENV/bin/jupyter notebook --generate-config; \
     echo "c.NotebookApp.password='sha1:12bff019c253:9daecd92c2e9bdb10b3b8a06767a74a0fe078d7c'">>/home/docker/.jupyter/jupyter_notebook_config.py
 
-<<<<<<< HEAD
-# For running tests
-# CMD $VENV/bin/python /home/docker/packages/tvb-multiscale/docker/installation_test.py
-# Test NEST installation
-# RUN cd $NEST; make installcheck
-# CMD $VENV/bin/python /home/docker/packages/tvb-multiscale/docker/module_build_test.py
-# CMD cd /home/docker/packages/tvb-multiscale; $VENV/bin/pytest tvb_nest/tests
-# pynestml installation test:
-# CMD cd /home/docker/packages/nestml; $VENV/bin/pytest setup.py test
-# pyNN-NEST installation test:
-# CMD $VENV/bin/python -c "import pyNN.nest as sim; sim.setup(); sim.end(); print(sim)";
-=======
 WORKDIR /home/docker/
 COPY docker/installation_test.py /home/docker/
 
@@ -160,26 +147,25 @@
 #For running instalation test
 CMD $VENV/bin/python installation_test.py
 
-#For running tests
-CMD cd /home/docker/packages/tvb-multiscale; $VENV/bin/pytest tvb_nest/tests
->>>>>>> 53e02dfa
+# For running tests
+# CMD $VENV/bin/python /home/docker/packages/tvb-multiscale/docker/installation_test.py
+# Test NEST installation
+# RUN cd $NEST; make installcheck
+# CMD $VENV/bin/python /home/docker/packages/tvb-multiscale/docker/module_build_test.py
+# CMD cd /home/docker/packages/tvb-multiscale; $VENV/bin/pytest tvb_nest/tests
+# pynestml installation test:
+# CMD cd /home/docker/packages/nestml; $VENV/bin/pytest setup.py test
+# pyNN-NEST installation test:
+# CMD $VENV/bin/python -c "import pyNN.nest as sim; sim.setup(); sim.end(); print(sim)";
 
 #For running tests with coverage
 #CMD $VENV/bin/pytest --cov /home/docker/packages/tvb-multiscale/tvb_nest/tests
 
-<<<<<<< HEAD
 # CMD $VENV/bin/python /home/docker/packages/tvb-multiscale/tvb_nest/examples/red_ww_exc_io_inh_i.py
 # CMD $VENV/bin/python /home/docker/packages/tvb-multiscale/tvb_nest/examples/rate_ww_ampa_nmda_gaba.py
 CMD $VENV/bin/jupyter notebook --ip 0.0.0.0 --no-browser --allow-root
 
 #CMD /bin/bash
-=======
-#For running jupyter notebook example
-CMD $VENV/bin/jupyter notebook --ip 0.0.0.0 --no-browser --allow-root
-
-#For running example
-#CMD $VENV/bin/python /home/docker/packages/tvb-multiscale/tvb_nest/examples/red_ww_exc_io_inh_i.py
->>>>>>> 53e02dfa
 
 #srun -C mc --time 01:00:00 --partition=normal
 #       shifter run --mount=type=bind,source=$HOME,destination=$HOME thevirtualbrain/tvb-nest /home/docker/env/neurosci/bin/python installation_test.py
