# Byte-compiled / optimized / DLL files
__pycache__/
*.py[cod]
*$py.class

# C extensions
*.so

# Distribution / packaging
.Python
build/
develop-eggs/
dist/
downloads/
eggs/
.eggs/
lib/
lib64/
parts/
sdist/
var/
wheels/
*.egg-info/
.installed.cfg
*.egg
MANIFEST

# PyInstaller
#  Usually these files are written by a python script from a template
#  before PyInstaller modules the exe, so as to inject date/other infos into it.
*.manifest
*.spec

# Installer logs
pip-log.txt
pip-delete-this-directory.txt

# Unit test / coverage reports
htmlcov/
.tox/
.coverage
.coverage.*
.cache
nosetests.xml
coverage.xml
*.cover
.hypothesis/
.pytest_cache/

# Translations
*.mo
*.pot

# Django stuff:
*.log
local_settings.py
db.sqlite3

# Flask stuff:
instance/
.webassets-cache

# Scrapy stuff:
.scrapy

# Sphinx documentation
docs/_build/

# PyBuilder
target/

# Jupyter Notebook
.ipynb_checkpoints

# pyenv
.python-version

# celery beat schedule file
celerybeat-schedule

# SageMath parsed files
*.sage.py

# Environments
.env
.venv
env/
venv/
ENV/
env.bak/
venv.bak/

# Spyder project settings
.spyderproject
.spyproject

# Rope project settings
.ropeproject

# mkdocs documentation
/site

# mypy
.mypy_cache/

# IDE
.idea/
<<<<<<< HEAD

#tvb-nest outputs
outputs/figs
outputs/logs
/tvb_nest/examples/outputs/
=======
/tvb_nest/examples/outputs
>>>>>>> 53e02dfa
<|MERGE_RESOLUTION|>--- conflicted
+++ resolved
@@ -27,7 +27,7 @@
 
 # PyInstaller
 #  Usually these files are written by a python script from a template
-#  before PyInstaller modules the exe, so as to inject date/other infos into it.
+#  before PyInstaller builds the exe, so as to inject date/other infos into it.
 *.manifest
 *.spec
 
@@ -105,12 +105,8 @@
 
 # IDE
 .idea/
-<<<<<<< HEAD
 
 #tvb-nest outputs
 outputs/figs
 outputs/logs
-/tvb_nest/examples/outputs/
-=======
-/tvb_nest/examples/outputs
->>>>>>> 53e02dfa
+/tvb_nest/examples/outputs/