--- conflicted
+++ resolved
@@ -20,29 +20,10 @@
         default=""
     )
 
-<<<<<<< HEAD
-    @property
-    def label(self):
-        return self.__class__.__name__
-
-=======
->>>>>>> 8ea91619
-    @abstractmethod
-    def __call__(self, *args):
-        pass
-
-<<<<<<< HEAD
-    def __repr__(self):
-        return self.__class__.__name__
-
-    def print_str(self, *args):
-        return "\nLabel: %s \nType: %s, Model: %s" % (self.label, self.__repr__(), self.model)
-
-    def __str__(self):
-        return self.print_str()
-
-=======
->>>>>>> 8ea91619
+    @abstractmethod
+    def __call__(self, *args):
+        pass
+
 
 class CommunicatorInterface(BaseInterface):
     __metaclass__ = ABCMeta
@@ -285,11 +266,8 @@
     def configure(self):
         """Method to configure the interfaces"""
         super(BaseInterfaces, self).configure()
-<<<<<<< HEAD
-=======
         for interface in self.interfaces:
             interface.configure()
->>>>>>> 8ea91619
 
     @property
     def labels(self):
@@ -302,25 +280,7 @@
     def __call__(self, *args):
         pass
 
-<<<<<<< HEAD
-    def __repr__(self):
-        return self.__class__.__name__
-
-    def __str__(self):
-        return self.print_str()
-
-    def print_str(self):
-        output = 2 * LINE + "%s\n\n" % self.__repr__()
-        output += "synchronization_time = %g, synchronization_n_step = %g" % \
-                  (self.synchronization_time, self.synchronization_n_step)
-        output += LINE + "\n"
-        for ii, interface in enumerate(self.interfaces):
-            output += "%d. %s" % (ii, interface.print_str())
-            output += LINE + "\n"
-        return output
-=======
     def info(self, recursive=0):
         info = super(BaseInterfaces, self).info(recursive=recursive)
         info["number_of_interfaces"] = self.number_of_interfaces
-        return info
->>>>>>> 8ea91619
+        return info