--- conflicted
+++ resolved
@@ -3,12 +3,8 @@
 from enum import Enum
 
 from tvb_multiscale.core.interfaces.base.transformers.models.base import \
-<<<<<<< HEAD
-    Elementary, Linear, LinearRate, LinearCurrent, LinearVoltage
-=======
     Elementary, Linear, LinearRate, LinearCurrent, LinearPotential
 from tvb_multiscale.core.interfaces.base.transformers.models.integration import IntegrationTransformers
->>>>>>> 8ea91619
 from tvb_multiscale.core.interfaces.base.transformers.models.elephant import \
     ElephantRatesToSpikesTransformers, ElephantSpikesToRatesTransformers
 from tvb_multiscale.core.utils.data_structures_utils import combine_enums
@@ -26,15 +22,6 @@
 
 
 class LinearTransformers(Enum):
-<<<<<<< HEAD
-    RATE = LinearRate
-    CURRENT = LinearCurrent
-    VOLTAGE = LinearVoltage
-
-
-Transformers = combine_enums("Transformers",
-                             BasicTransformers, RatesToSpikesTransformers, SpikesToRatesTransformers, LinearTransformers)
-=======
     LINEAR_RATE = LinearRate
     LINEAR_CURRENT = LinearCurrent
     LINEAR_POTENTIAL = LinearPotential
@@ -43,5 +30,4 @@
 
 Transformers = combine_enums("Transformers",
                              BasicTransformers, RatesToSpikesTransformers, SpikesToRatesTransformers,
-                             LinearTransformers, IntegrationTransformers)
->>>>>>> 8ea91619
+                             LinearTransformers, IntegrationTransformers)