--- conflicted
+++ resolved
@@ -118,15 +118,13 @@
         return deepcopy(input_buffer)
 
 
-class Linear(Transformer):
-    """
-        Linear Transformer scales the input with a scale factor and translates it by a constant
-        in order to compute the output.
+class Scale(Transformer):
+    """
+        Scale Transformer scales the input with a scale factor in order to compute the output.
         It comprises of:
             - an input buffer data numpy.array,
             - an output buffer data numpy.array,
             - a scale factor numpy.array,
-            - a translation factor numpy.array,
             - a method to multiply the input buffer data by the scale factor for the output buffer data to result.
     """
 
@@ -137,13 +135,6 @@
         default=np.array([1.0])
     )
 
-    translation_factor = NArray(
-        label="Translation factor",
-        doc="""Array to translate input buffer.""",
-        required=True,
-        default=np.array([0.0])
-    )
-
     @property
     def _scale_factor(self):
         return self._assert_size("scale_factor")
@@ -151,27 +142,6 @@
     @property
     def _translation_factor(self):
         return self._assert_size("translation_factor")
-<<<<<<< HEAD
-
-    def configure(self):
-        super(Linear, self).configure()
-        self._scale_factor
-        self._translation_factor
-
-    def compute(self):
-        """Method that just scales and translates input buffer data to compute the output buffer data."""
-        if isinstance(self.input_buffer, np.ndarray):
-            self.output_buffer = self.scale_factor * self.input_buffer + self.translation_factor
-        else:
-            self.output_buffer = []
-            for input_buffer, scale_factor, translation_factor in \
-                    zip(self.input_buffer, self._scale_factor, self._translation_factor):
-                self.output_buffer.append(scale_factor * input_buffer + translation_factor)
-
-    def print_str(self):
-        return super(Linear, self).print_str() + \
-               "\n     - scale_factor = %s" % str(self.scale_factor)
-=======
 
     def _compute(self, input_buffer):
         """Method that just scales and translates input buffer data to compute the output buffer data."""
@@ -183,7 +153,6 @@
                     zip(input_buffer, self._scale_factor, self._translation_factor):
                 output_buffer.append(scale_factor * proxy_buffer + translation_factor)
         return output_buffer
->>>>>>> 8ea91619
 
 
 class LinearRate(Linear):
@@ -194,102 +163,21 @@
     pass
 
 
-class LinearCurrent(Linear):
-    """LinearCurrent class that just scales and translates mean field currents,
+class ScaleCurrent(Scale):
+    """ScaleCurrent class that just scales mean field currents to spiking network ScaleCurrent,
        including any unit conversions and conversions from mean field to total rates"""
 
     pass
 
 
-<<<<<<< HEAD
-class LinearVoltage(Linear):
-    """LinearVoltage class that just scales and translates mean field voltages
-       including any unit conversions and conversions from mean field to total rates"""
-
-    pass
-
-
-class Integration(Transformer):
-    __metaclass__ = ABCMeta
-
-    from tvb.simulator.integrators import Integrator, IntegratorStochastic
-    _stochastic_integrator = IntegratorStochastic
-
-    state = NArray(
-        label="State",
-        doc="""Current state (originally initial condition) of state variable.""",
-        required=True,
-        default=np.array([[0.0]])
-    )
-
-    integrator = Attr(
-        field_type=Integrator,
-        label="Integration scheme",
-        default=CONFIGURED.DEFAULT_INTEGRATOR(dt=CONFIGURED.DEFAULT_DT,
-                                              noise=CONFIGURED.DEFAULT_NOISE(
-                                                  nsig=np.array([CONFIGURED.DEFAULT_NSIG]))),
-        required=True,
-        doc="""A tvb.simulator.Integrator object which is
-                an integration scheme with supporting attributes such as
-                integration step size and noise specification for stochastic
-                methods. It is used to compute the time courses of the model state
-                variables.""")
-
-    @property
-    def _state(self):
-        return self._assert_size("state", dim=1)
-
-    @staticmethod
-    @abstractmethod
-    def dfun(self, X, coupling=0.0, local_coupling=0.0, stimulus=0.0):
-        pass
-
-    def compute_next_step(self, input_buffer_element):
-        self.state = \
-            self.integrator.scheme(self._state, self.dfun,  # X, dfun,
-                                   0.0, input_buffer_element, 0.0)  # coupling, local_coupling -> input buffer, stimulus
-        self.state = self.apply_boundaries()
-
-    def apply_boundaries(self):
-        return self._state
-
-    def transpose(self):
-        return self.output_buffer
-
-    def loop_integrate(self, input_buffer):
-        output_buffer = []
-        for iT in range(input_buffer.shape[1]):
-            self.compute_next_step(input_buffer[:, iT])
-            output_buffer.append(self._state)
-        self.output_buffer = np.array(output_buffer)
-        return self.output_buffer
-
-    def configure(self):
-        self.integrator.dt = self.dt
-        if isinstance(self.integrator, self._stochastic_integrator):
-            self.integrator.noise.dt = self.dt
-            self.integrator.noise.configure()
-        self.integrator.configure()
-        super(Integration, self).configure()
-
-    def compute(self, *args, **kwargs):
-        """Method for the integration on the input buffer data for the output buffer data ot result."""
-        self.loop_integrate(np.array(kwargs.get("input_buffer", self.input_buffer)))
-        return self.transpose()
-=======
 class LinearPotential(Linear):
     """LinearPotential class that just scales and translates mean field membrane potentials
        including any unit conversions and conversions from mean field to total rates"""
->>>>>>> 8ea91619
 
     pass
 
 
-<<<<<<< HEAD
-class RatesToSpikes(Linear):
-=======
 class RatesToSpikes(LinearRate):
->>>>>>> 8ea91619
     __metaclass__ = ABCMeta
 
     """
@@ -337,20 +225,6 @@
     def _compute(self, input_buffer, *args, **kwargs):
         """Method for the computation on the input buffer rates' data
            for the output buffer data of spike trains to result."""
-<<<<<<< HEAD
-        self.output_buffer = []
-        for iP, (proxy_buffer, scale_factor, translation_factor) in \
-                enumerate(zip(self.input_buffer, self._scale_factor, self._translation_factor)):
-            self.output_buffer.append(
-                self._compute(scale_factor * proxy_buffer + translation_factor, iP, *args, **kwargs))
-
-    def print_str(self):
-        return super(RatesToSpikes, self).print_str() + \
-               "\n     - number_of_neurons = %s" % str(self.number_of_neurons)
-
-
-class SpikesToRates(Linear):
-=======
         rates = self.scale_factor * input_buffer + self.translation_factor
         output_buffer = []
         for iP, proxy_rate in enumerate(rates):
@@ -359,7 +233,6 @@
 
 
 class SpikesToRates(LinearRate):
->>>>>>> 8ea91619
     __metaclass__ = ABCMeta
 
     """
@@ -398,15 +271,7 @@
            for the output buffer data of instantaneous mean spiking rates to result."""
         output_buffer = []
         for proxy_buffer, scale_factor, translation_factor in \
-<<<<<<< HEAD
-                zip(self.input_buffer, self._scale_factor, self._translation_factor):
-            # At this point we assume that input_buffer has shape (proxy,)
-            output_buffer.append(scale_factor * self._compute(proxy_buffer, *args, **kwargs) + translation_factor)
-        self.output_buffer = np.array(output_buffer)
-        return self.output_buffer
-=======
                 zip(input_buffer, self._scale_factor, self._translation_factor):
             # At this point we assume that input_buffer has shape (proxy,)
             output_buffer.append(scale_factor * self._compute_rates(proxy_buffer, *args, **kwargs) + translation_factor)
-        return np.array(output_buffer)
->>>>>>> 8ea91619
+        return np.array(output_buffer)