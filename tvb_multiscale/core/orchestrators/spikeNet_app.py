--- conflicted
+++ resolved
@@ -113,11 +113,7 @@
         super(SpikeNetApp, self).configure()
         self.spikeNet_builder.config = self.config
         self.spikeNet_builder.logger = self.logger
-<<<<<<< HEAD
-        if hasattr(self, "population_order"):
-=======
         if self.population_order is not None:
->>>>>>> 2c501615
             self.spikeNet_builder.population_order = self.population_order
         else:
             self.population_order = self.spikeNet_builder.population_order
