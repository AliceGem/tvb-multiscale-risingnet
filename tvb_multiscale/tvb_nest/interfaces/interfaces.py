--- conflicted
+++ resolved
@@ -79,14 +79,11 @@
 
     """NESTSenderInterface"""
 
-<<<<<<< HEAD
-    def __init__(self, spiking_network=None, **kwargs):
-        if spiking_network:
-            self.spiking_network = spiking_network
-        super().__init__(**kwargs)
-
-=======
->>>>>>> 980ebb79
+    def __init__(self, spiking_network=None, **kwargs):
+        if spiking_network:
+            self.spiking_network = spiking_network
+        super().__init__(**kwargs)
+
     def __call__(self):
         return self.send(NESTOutputInterface.get_proxy_data(self))
 
@@ -94,14 +91,11 @@
 class NESTTransformerSenderInterface(SpikeNetTransformerSenderInterface, NESTOutputInterface):
     """NESTTransformerSenderInterface"""
 
-<<<<<<< HEAD
-    def __init__(self, spiking_network=None, **kwargs):
-        if spiking_network:
-            self.spiking_network = spiking_network
-        super().__init__(**kwargs)
-
-=======
->>>>>>> 980ebb79
+    def __init__(self, spiking_network=None, **kwargs):
+        if spiking_network:
+            self.spiking_network = spiking_network
+        super().__init__(**kwargs)
+
     def __call__(self):
         return self.transform_send(NESTOutputInterface.get_proxy_data(self))
 
@@ -129,27 +123,19 @@
 class NESTReceiverInterface(SpikeNetReceiverInterface, NESTInputInterface):
     """NESTReceiverInterface"""
 
-<<<<<<< HEAD
-    def __init__(self, spiking_network=None, **kwargs):
-        if spiking_network:
-            self.spiking_network = spiking_network
-        super().__init__(**kwargs)
-=======
-    pass
->>>>>>> 980ebb79
+    def __init__(self, spiking_network=None, **kwargs):
+        if spiking_network:
+            self.spiking_network = spiking_network
+        super().__init__(**kwargs)
 
 
 class NESTReceiverTransformerInterface(SpikeNetReceiverTransformerInterface, NESTInputInterface):
     """NESTReceiverTransformerInterface"""
 
-<<<<<<< HEAD
-    def __init__(self, spiking_network=None, **kwargs):
-        if spiking_network:
-            self.spiking_network = spiking_network
-        super().__init__(**kwargs)
-=======
-    pass
->>>>>>> 980ebb79
+    def __init__(self, spiking_network=None, **kwargs):
+        if spiking_network:
+            self.spiking_network = spiking_network
+        super().__init__(**kwargs)
 
 
 class TVBtoNESTInterface(TVBtoSpikeNetInterface, NESTInputInterface):
@@ -158,14 +144,10 @@
        and finally set them to NEST, all processes taking place in shared memmory.
     """
 
-<<<<<<< HEAD
-    def __init__(self, spiking_network=None, **kwargs):
-        if spiking_network:
-            self.spiking_network = spiking_network
-        super().__init__(**kwargs)
-=======
-    pass
->>>>>>> 980ebb79
+    def __init__(self, spiking_network=None, **kwargs):
+        if spiking_network:
+            self.spiking_network = spiking_network
+        super().__init__(**kwargs)
 
 
 class NESTtoTVBInterface(SpikeNetToTVBInterface, NESTOutputInterface):
@@ -182,11 +164,6 @@
     def get_proxy_data(self):
         return NESTOutputInterface.get_proxy_data(self)
 
-<<<<<<< HEAD
-=======
-    pass
-
->>>>>>> 980ebb79
 
 class NESTInterfaces(HasTraits):
 
