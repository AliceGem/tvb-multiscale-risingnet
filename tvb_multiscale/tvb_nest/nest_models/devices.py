# -*- coding: utf-8 -*-
from abc import ABCMeta

import numpy as np

from tvb_multiscale.core.spiking_models.devices import \
    Device, InputDevice, OutputDevice, SpikeRecorder, Multimeter, Voltmeter, SpikeMultimeter

from tvb.contrib.scripts.utils.data_structures_utils \
    import ensure_list, extract_integer_intervals, list_of_dicts_to_dicts_of_ndarrays


# These classes wrap around NEST commands.


class NESTDevice(Device):
    __metaclass__ = ABCMeta

    """NESTDevice class to wrap around a NEST output (recording) or input (stimulating) device"""

    nest_instance = None
    _weight_attr = "weight"
    _delay_attr = "delay"
    _receptor_attr = "receptor"

    def __init__(self, device, nest_instance, *args, **kwargs):
        self.nest_instance = nest_instance
        super(NESTDevice, self).__init__(device, *args, **kwargs)
        self.model = "device"

    def _assert_nest(self):
        if self.nest_instance is None:
            raise ValueError("No NEST instance associated to this %s of model %s!" %
                             (self.__class__.__name__, self.model))

    def _assert_device(self):
        """Method to assert that the node of the network is a device"""
        try:
            self.device.get("element_type")
        except:
            raise ValueError("Failed to Get device %s!" % str(self.device))

    @property
    def spiking_simulator_module(self):
        return self.nest_instance

    @property
    def nest_model(self):
        return str(self.device.get("model"))

    def Set(self, values_dict):
        """Method to set attributes of the device
           Arguments:
            values_dict: dictionary of attributes names' and values.
        """
        self.device.get(values_dict)

    def Get(self, attrs=None):
        """Method to get attributes of the device.
           Arguments:
            attrs: names of attributes to be returned. Default = None, corresponds to all neurons' attributes.
           Returns:
            Dictionary of attributes.
        """
        if attrs is None:
            return self.device.get()
        else:
            return self.device.get(attrs)

    def _GetConnections(self, **kwargs):
        """Method to get attributes of the connections from/to the device
           Return:
            connections' objects
        """
        self._assert_nest()
        for kw in ["source", "target"]:
            kwval = kwargs.get(kw, None)
            if kwval is not None:
                if len(kwval) == 0:
                    kwval = None
                elif not isinstance(kwval, self.nest_instance.NodeCollection):
                    kwval = self.nest_instance.NodeCollection(kwval)
                kwargs[kw] = kwval
        connections = self.nest_instance.GetConnections(**kwargs)
        if len(connections) == 0:
            return ()
        else:
            return connections

    def _SetToConnections(self, values_dict, connections=None):
        """Method to set attributes of the connections from/to the device
            Arguments:
             values_dict: dictionary of attributes names' and values.
             connections: A SynapseCollection. Default = None, corresponding to all device's connections
            Returns:
             Dictionary of lists of connections' attributes.
        """
        if connections is None:
            connections = self._GetConnections()
        connections.set(values_dict)

    def _GetFromConnections(self, attrs=None, connections=None):
        """Method to get attributes of the connections from/to the device
           Arguments:
            attrs: collection (list, tuple, array) of the attributes to be included in the output.
                   Default = None, correspondingn to all devices' attributes
            connections: A SynapseCollection. Default = None, corresponding to all device's connections
           Returns:
            Dictionary of lists of connections' attributes.
        """
        if connections is None:
            connections = self._GetConnections()
        if attrs is None:
            return connections.get()
        else:
            return connections.get(ensure_list(attrs))

    def GetConnections(self):
        """Method to get all connections of the device from neurons.
           Returns:
            SynapseCollection.
        """
        return self._GetConnections(source=self.device)

    @property
    def connections(self):
        """Method to get all connections of the device from neurons.
           Returns:
            SynapseCollection..
        """
        return self._GetConnections(source=self.device)

    def get_neurons(self, source_or_target="target"):
        """Method to get the indices of all the neurons the device is connected from/to.
           Mind that for all input and all out output devices, except for spike detector,
           the devices connects to the neurons, and not vice-versa,
           i.e., neurons are the target of the device connection.
        """
        neurons = []
        for conn in self.connections:
            neuron = getattr(conn, source_or_target)
            if neuron is not None:
                neurons.append(neuron)
        return tuple(np.unique(neurons).tolist())

    @property
    def neurons(self):
        """Method to get the indices of all the neurons the device is connected to."""
        return self.get_neurons("target")

    def _print_neurons(self, neurons):
<<<<<<< HEAD
        return extract_integer_intervals(neurons, print=True)
=======
        return "%d neurons: %s" %(self.number_of_neurons, extract_integer_intervals(neurons, print=True))
>>>>>>> 01f0bc8a


class NESTInputDevice(NESTDevice, InputDevice):

    """NESTInputDevice class to wrap around a NEST input (stimulating) device"""

    model = "input_device"

    def __init__(self, device, nest_instance, *args, **kwargs):
        super(NESTInputDevice, self).__init__(device, nest_instance, *args, **kwargs)
        self.model = "input_device"


class NESTPoissonGenerator(NESTInputDevice):

    """NESTPoissonGenerator class to wrap around a NEST poisson_generator device"""

    model = "poisson_generator"

    def __init__(self, device, nest_instance, *args, **kwargs):
        super(NESTPoissonGenerator, self).__init__(device, nest_instance, *args, **kwargs)
        self.model = "poisson_generator"


class NESTSinusoidalPoissonGenerator(NESTInputDevice):

    """NESTSinusoidalPoissonGenerator class to wrap around a NEST sinusoidal_poisson_generator device"""

    model = "sinusoidal_poisson_generator"

    def __init__(self, device, nest_instance, *args, **kwargs):
        super(NESTSinusoidalPoissonGenerator, self).__init__(device, nest_instance, *args, **kwargs)
        self.model = "sinusoidal_poisson_generator"


class NESTInhomogeneousPoissonGenerator(NESTInputDevice):

    """NESTInhomogeneousPoissonGenerator class to wrap around a NEST inhomogeneous_poisson_generator device"""

    model = "inhomogeneous_poisson_generator"

    def __init__(self, device, nest_instance, *args, **kwargs):
        super(NESTInhomogeneousPoissonGenerator, self).__init__(device, nest_instance, *args, **kwargs)
        self.model = "inhomogeneous_poisson_generator"


class NESTMIPGenerator(NESTInputDevice):

    """NESTMIPGenerator class to wrap around a NEST mip_generator device"""

    model = "mip_generator"

    def __init__(self, device, nest_instance, *args, **kwargs):
        super(NESTMIPGenerator, self).__init__(device, nest_instance, *args, **kwargs)
        self.model = "mip_generator"


class NESTGammaSupGenerator(NESTInputDevice):

    """NESTGammaSupGenerator class to wrap around a NEST gamma_sup_generator device"""

    model = "gamma_sup_generator"

    def __init__(self, device, nest_instance, *args, **kwargs):
        super(NESTGammaSupGenerator, self).__init__(device, nest_instance, *args, **kwargs)
        self.model = "gamma_sup_generator"


class NESTDPPDSupGenerator(NESTInputDevice):

    """NESTDPPDSupGenerator class to wrap around a NEST ppd_sup_generator device"""

    model = "ppd_sup_generator"

    def __init__(self, device, nest_instance, *args, **kwargs):
        super(NESTDPPDSupGenerator, self).__init__(device, nest_instance, *args, **kwargs)
        self.model = "ppd_sup_generator"


class NESTSpikeGenerator(NESTInputDevice):

    """NESTSpikeGenerator class to wrap around a NEST spike_generator device"""

    model = "spike_generator"

    def __init__(self, device, nest_instance, *args, **kwargs):
        super(NESTSpikeGenerator, self).__init__(device, nest_instance, *args, **kwargs)
        self.model = "spike_generator"


class NESTPulsePacketGenerator(NESTInputDevice):

    """NESTPulsePacketGenerator class to wrap around a NEST pulse_packet_generator device"""

    model = "pulse_packet_generator"

    def __init__(self, device, nest_instance, *args, **kwargs):
        super(NESTPulsePacketGenerator, self).__init__(device, nest_instance, *args, **kwargs)
        self.model = "pulse_packet_generator"


class NESTDCGenerator(NESTInputDevice):

    """NESTDCGenerator class to wrap around a NEST dc_generator device"""

    model = "dc_generator"

    def __init__(self, device, nest_instance, *args, **kwargs):
        super(NESTDCGenerator, self).__init__(device, nest_instance, *args, **kwargs)
        self.model = "dc_generator"


class NESTStepCurrentGenerator(NESTInputDevice):

    """NESTStepCurrentGenerator class to wrap around a NEST step_current_generator device"""

    model = "step_current_generator"

    def __init__(self, device, nest_instance, *args, **kwargs):
        super(NESTStepCurrentGenerator, self).__init__(device, nest_instance, *args, **kwargs)
        self.model = "step_current_generator"


class NESTACGenerator(NESTInputDevice):

    """NESTACGenerator class to wrap around a NEST ac_generator device"""

    model = "ac_generator"

    def __init__(self, device, nest_instance, *args, **kwargs):
        super(NESTACGenerator, self).__init__(device, nest_instance, *args, **kwargs)
        self.model = "ac_generator"


class NESTStepRateGenerator(NESTInputDevice):

    """NESTStepRateGenerator class to wrap around a NEST step_rate_generator device"""

    model = "step_rate_generator"

    def __init__(self, device, nest_instance, *args, **kwargs):
        super(NESTStepRateGenerator, self).__init__(device, nest_instance, *args, **kwargs)
        self.model = "step_rate_generator"


class NESTNoiseGenerator(NESTInputDevice):

    """NESTNoiseGenerator class to wrap around a NEST noise_generator device"""

    model = "noise_generator"

    def __init__(self, device, nest_instance, *args, **kwargs):
        super(NESTNoiseGenerator, self).__init__(device, nest_instance, *args, **kwargs)
        self.model = "noise_generator"


NESTInputDeviceDict = {"poisson_generator": NESTPoissonGenerator,
                       "sinusoidal_poisson_generator": NESTSinusoidalPoissonGenerator,
                       "inhomogeneous_poisson_generator": NESTInhomogeneousPoissonGenerator,
                       "mip_generator": NESTMIPGenerator,
                       "gamma_sup_generator": NESTGammaSupGenerator,
                       "ppd_sup_generator": NESTDPPDSupGenerator,
                       "spike_generator": NESTSpikeGenerator,
                       "pulse_packet_generator": NESTPulsePacketGenerator,
                       "dc_generator": NESTDCGenerator,
                       "step_current_generator": NESTStepCurrentGenerator,
                       "ac_generator": NESTACGenerator,
                       "step_rate_generator": NESTStepRateGenerator,
                       "noise_generator": NESTNoiseGenerator
                       }


class NESTOutputDevice(NESTDevice, OutputDevice):

    """NESTOutputDevice class to wrap around a NEST output (recording) device"""

    model = "output_device"

    def __init__(self, device, nest_instance, *args, **kwargs):
        super(NESTOutputDevice, self).__init__(device, nest_instance, *args, **kwargs)
        self.model = "output_device"

    @property
    def events(self):
        return self.device.get("events")

    @property
    def number_of_events(self):
        return self.device.get("n_events")

    @property
    def n_events(self):
        return self.number_of_events
    
    @property
    def reset(self):
        # TODO: find how to reset recorders!
        pass
        # self.device.n_events = 0


class NESTSpikeRecorder(NESTOutputDevice, SpikeRecorder):

    """NESTSpikeRecorder class to wrap around a NEST spike_recorder device"""

    model = "spike_recorder"

    def __init__(self, device, nest_instance, *args, **kwargs):
        super(NESTSpikeRecorder, self).__init__(device, nest_instance, *args, **kwargs)
        self.model = "spike_recorder"

    # Only SpikeRecorder is the target of connections with neurons in NEST:

    def GetConnections(self):
        """Method to get connections of the device from neurons.
           Returns:
            connections' objects.
        """
        return self._GetConnections(target=self.device)

    @property
    def connections(self):
        """Method to get all connections of the device from neurons.
           Returns:
            connections' objects.
        """
        return self._GetConnections(target=self.device)

    @property
    def neurons(self):
        """Method to get the indices of all the neurons the device is connected to."""
        return self.get_neurons("source")


class NESTMultimeter(NESTOutputDevice, Multimeter):

    """NESTMultimeter class to wrap around a NEST multimeter device"""

    model = "multimeter"

    def __init__(self, device, nest_instance, *args, **kwargs):
        super(NESTMultimeter, self).__init__(device, nest_instance, *args, **kwargs)
        self.model = "multimeter"

    @property
    def record_from(self):
        return [str(name) for name in self.device.get('record_from')]
    
    
class NESTVoltmeter(NESTMultimeter, Voltmeter):

    """NESTVoltmeter class to wrap around a NEST voltmeter device"""

    model = "voltmeter"

    def __init__(self, device, nest_instance, *args, **kwargs):
        super(NESTVoltmeter, self).__init__(device, nest_instance, *args, **kwargs)
        self.model = "voltmeter"
        assert self.var in self.record_from
        
    @property
    def var(self):
        return "V_m"
    
    @property
    def get_V_m(self):
        return self.var

    @property
    def V_m(self):
        return self.var
    
    
class NESTSpikeMultimeter(NESTMultimeter, NESTSpikeRecorder, SpikeMultimeter):

    """NESTSpikeMultimeter class to wrap around a NEST multimeter device
       that records only from continuous time spike weights variable."""

    model = "spike_multimeter"
    spike_vars = "spikes"

    def __init__(self, device, nest_instance, *args, **kwargs):
        super(NESTSpikeMultimeter, self).__init__(device, nest_instance, *args, **kwargs)
        self.model = "spike_multimeter"


NESTOutputDeviceDict = {"spike_recorder": NESTSpikeRecorder,
                        "multimeter": NESTMultimeter,
                        "spike_multimeter": NESTSpikeMultimeter,
                        "voltmeter": NESTVoltmeter}


NESTOutputSpikeDeviceDict = {"spike_recorder": NESTSpikeRecorder,
                             "spike_multimeter": NESTSpikeMultimeter}
<|MERGE_RESOLUTION|>--- conflicted
+++ resolved
@@ -149,11 +149,7 @@
         return self.get_neurons("target")
 
     def _print_neurons(self, neurons):
-<<<<<<< HEAD
-        return extract_integer_intervals(neurons, print=True)
-=======
         return "%d neurons: %s" %(self.number_of_neurons, extract_integer_intervals(neurons, print=True))
->>>>>>> 01f0bc8a
 
 
 class NESTInputDevice(NESTDevice, InputDevice):
