--- conflicted
+++ resolved
@@ -85,16 +85,7 @@
 
     @property
     def DEFAULT_NEST_KERNEL_CONFIG(self):
-<<<<<<< HEAD
-        # TODO: Find how to compute this:
-        TOTAL_NUM_VIRTUAL_PROCS = self.TOTAL_NUM_VIRTUAL_PROCS
         return {"data_path": self.RECORDINGS_DIR, "overwrite_files": True,
-                'grng_seed': self.MASTER_SEED + TOTAL_NUM_VIRTUAL_PROCS,
-                'rng_seeds': range(self.MASTER_SEED + 1 + TOTAL_NUM_VIRTUAL_PROCS,
-                                   self.MASTER_SEED + 1 + (2 * TOTAL_NUM_VIRTUAL_PROCS)),
-=======
-        return {"data_path": self.RECORDINGS_DIR, "overwrite_files": True,
->>>>>>> 980ebb79
                 "local_num_threads": self.DEFAULT_LOCAL_NUM_THREADS}  # 'rng_seed': self.MASTER_SEED,
 
     @property
