--- conflicted
+++ resolved
@@ -23,7 +23,7 @@
     MYMODULES_DIR = MYMODULES_DIR
     MYMODULES_BLD_DIR = MYMODULES_BLD_DIR
 
-    MASTER_SEED = 1
+    MASTER_SEED = 0
 
     # NEST properties:
     # M_ALL=0,  display all messages
@@ -85,7 +85,6 @@
 
     @property
     def DEFAULT_NEST_KERNEL_CONFIG(self):
-<<<<<<< HEAD
         # TODO: Find how to compute this:
         TOTAL_NUM_VIRTUAL_PROCS = self.TOTAL_NUM_VIRTUAL_PROCS
         return {"data_path": self.RECORDINGS_DIR, "overwrite_files": True,
@@ -93,10 +92,6 @@
                 'rng_seeds': range(self.MASTER_SEED + 1 + TOTAL_NUM_VIRTUAL_PROCS,
                                    self.MASTER_SEED + 1 + (2 * TOTAL_NUM_VIRTUAL_PROCS)),
                 "local_num_threads": self.DEFAULT_LOCAL_NUM_THREADS}
-=======
-        return {"data_path": self.RECORDINGS_DIR, "overwrite_files": True,
-                "local_num_threads": self.DEFAULT_LOCAL_NUM_THREADS}  # 'rng_seed': self.MASTER_SEED,
->>>>>>> 8ea91619
 
     @property
     def DEFAULT_CONNECTION(self):
