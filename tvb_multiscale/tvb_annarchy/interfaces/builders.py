--- conflicted
+++ resolved
@@ -42,15 +42,9 @@
 class ANNarchyOutputProxyModels(Enum):
     SPIKES = ANNarchySpikeMonitorSet
     SPIKES_MEAN = ANNarchySpikeMonitorTotalSet
-<<<<<<< HEAD
-    VOLTAGE = ANNarchyMonitorSet
-    VOLTAGE_MEAN = ANNarchyMonitorMeanSet
-    VOLTAGE_TOTAL = ANNarchyMonitorTotalSet
-=======
     POTENTIAL = ANNarchyMonitorSet
     POTENTIAL_MEAN = ANNarchyMonitorMeanSet
     POTENTIAL_TOTAL = ANNarchyMonitorTotalSet
->>>>>>> 8ea91619
 
 
 class DefaultTVBtoANNarchyModels(Enum):
@@ -61,11 +55,7 @@
 
 class DefaultANNarchytoTVBModels(Enum):
     SPIKES = ANNarchyOutputProxyModels.SPIKES_MEAN.name
-<<<<<<< HEAD
-    VOLTAGE = ANNarchyOutputProxyModels.VOLTAGE_MEAN.name
-=======
     POTENTIAL = ANNarchyOutputProxyModels.POTENTIAL_MEAN.name
->>>>>>> 8ea91619
 
 
 class ANNarchyProxyNodesBuilder(SpikeNetProxyNodesBuilder):
