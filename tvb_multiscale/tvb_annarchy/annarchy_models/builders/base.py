--- conflicted
+++ resolved
@@ -37,7 +37,6 @@
         else:
             self.annarchy_instance = load_annarchy(self.config, logger)
 
-        super(ANNarchyModelBuilder, self).__init__(tvb_simulator, nest_nodes_ids, config, logger)
         self._spiking_brain = ANNarchyBrain()
 
         # Setting NEST defaults from config
@@ -107,7 +106,7 @@
         geometry = params.pop("geometry", size)
         model, model_name = self._assert_model(model)
         annarchy_population = self.annarchy_instance.Population(geometry=geometry, neuron=model, name=label)
-        annarchy_population = set_model_parameters(annarchy_population, params)
+        annarchy_population = set_model_parameters(annarchy_population, **params)
         return ANNarchyPopulation(annarchy_population, label, model_name, self.annarchy_instance)
 
     def connect_two_populations(self, pop_src, src_inds_fun, pop_trg, trg_inds_fun, conn_spec, syn_spec):
@@ -130,16 +129,6 @@
                                 name="%s -> %s" % (pop_src._population.name, pop_trg._population.name),
                                 annarchy_instance=self.annarchy_instance, **conn_spec)
 
-<<<<<<< HEAD
-    def build_spiking_population(self, label, model, size, params):
-        geometry = params.pop("geometry", size)
-        model, model_name = self._assert_model(model)
-        annarchy_population = self.annarchy_instance.Population(geometry=geometry, neuron=model, name=label)
-        annarchy_population = set_model_parameters(annarchy_population, **params)
-        return ANNarchyPopulation(annarchy_population, label, model_name, self.annarchy_instance)
-
-=======
->>>>>>> 632f0667
     def build_spiking_region_node(self, label="", input_node=None, *args, **kwargs):
         """This methods builds a ANNarchyRegionNode instance,
            which consists of a pandas.Series of all ANNarchyPopulation instances,
